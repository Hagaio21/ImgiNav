--- conflicted
+++ resolved
@@ -69,14 +69,8 @@
     width_ratios = [VIZ_TITLE_COL_WIDTH] + [image_col_width] * num_cols
     
     scale = H / 100
-    fig_width_inches = sum(width_ratios) * scale * VIZ_SCALE_FACTOR
-    fig_height_inches = num_rows * scale * VIZ_HEIGHT_MULTIPLIER
-<<<<<<< HEAD
-=======
-    
-    # Scale font size with image height
-    fontsize = VIZ_FONTSIZE * (H / 64)  # Assuming 64 as base size
->>>>>>> 0028c6b5
+    fig_width_inches = sum(width_ratios) * scale * 0.7
+    fig_height_inches = num_rows * scale * 1.1
     
     # Explicitly set figure background color to white
     fig = plt.figure(figsize=(fig_width_inches, fig_height_inches), facecolor='white')
@@ -92,11 +86,7 @@
         ax_title.text(0.5, 0.5, row_titles[i], 
                       horizontalalignment='center', 
                       verticalalignment='center', 
-<<<<<<< HEAD
-                      fontsize=VIZ_FONTSIZE,
-=======
-                      fontsize=fontsize,
->>>>>>> 0028c6b5
+                      fontsize=16, # Font size control
                       rotation='horizontal')
         ax_title.axis('off')
         
